--- conflicted
+++ resolved
@@ -396,16 +396,9 @@
 
     if ((errno == 0) && blob_property.valid())
     {
-<<<<<<< HEAD
-
-        AZS_DEBUGLOGV("Blob %s, representing a file, found during get_attr.\n", blobNameStr.c_str());
-=======
         if (is_directory_blob(blob_property.size, blob_property.metadata))
         {
-            if (AZS_PRINT)
-            {
-                fprintf(stdout, "Directory found!  Name = %s\n", path);
-            }
+            AZS_DEBUGLOGV("Blob %s, representing a directory, found during get_attr.\n", path);
             stbuf->st_mode = S_IFDIR | default_permission;
             // If st_nlink = 2, means direcotry is empty.
             // Directory size will affect behaviour for mv, rmdir, cp etc.
@@ -416,11 +409,7 @@
             return 0;
         }
 
-        if (AZS_PRINT)
-        {
-            fprintf(stdout, "Blob found!  Name = %s\n", path);
-        }
->>>>>>> 1d31582e
+        AZS_DEBUGLOGV("Blob %s, representing a file, found during get_attr.\n", path);
         stbuf->st_mode = S_IFREG | default_permission; // Regular file (not a directory)
         stbuf->st_uid = fuse_get_context()->uid;
         stbuf->st_gid = fuse_get_context()->gid;
@@ -434,12 +423,7 @@
         // Check to see if it's a directory, instead of a file
 
         errno = 0;
-<<<<<<< HEAD
-        int dirSize = is_directory_empty(str_options.containerName, "/", blobNameStr);
-=======
         int dirSize = is_directory_empty(str_options.containerName, blobNameStr);
-
->>>>>>> 1d31582e
         if (errno != 0)
         {
             int storage_errno = errno;
