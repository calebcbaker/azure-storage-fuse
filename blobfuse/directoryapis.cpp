#include "blobfuse.h"

// TODO: Bug in azs_mkdir, should fail if the directory already exists.
int azs_mkdir(const char *path, mode_t)
{
    AZS_DEBUGLOGV("mkdir called with path = %s\n", path);

    std::string pathstr(path);

    // We want to upload a zero-length blob in this case - it's just a marker that there's a directory.
    std::istringstream emptyDataStream("");

    std::vector<std::pair<std::string, std::string>> metadata;
    metadata.push_back(std::make_pair("hdi_isfolder", "true"));
    errno = 0;
    azure_blob_client_wrapper->upload_block_blob_from_stream(str_options.containerName, pathstr.substr(1), emptyDataStream, metadata);
    if (errno != 0)
    {
        int storage_errno = errno;
        syslog(LOG_ERR, "Failed to upload zero-length directory marker for path %s to blob %s.  errno = %d.\n", path, pathstr.substr(1).c_str(), storage_errno);
        return 0 - map_errno(errno);
    }
    else
    {
        syslog(LOG_INFO, "Successfully uploaded zero-length directory marker for path %s to blob %s. ", path, pathstr.substr(1).c_str());
    }
    return 0;
}

/**
 * Read the contents of a directory.  For each entry to add, call the filler function with the input buffer,
 * the name of the entry, and additional data about the entry.  TODO: Keep the data (somehow) for latter getattr calls.
 *
 * @param  path   Path to the directory to read.
 * @param  buf    Buffer to pass into the filler function.  Not otherwise used in this function.
 * @param  filler Function to call to add directories and files as they are discovered.
 * @param  offset Not used
 * @param  fi     File info about the directory to be read.
 * @param  flags  Not used.  TODO: Consider prefetching on FUSE_READDIR_PLUS.
 * @return        TODO: error codes.
 */
int azs_readdir(const char *path, void *buf, fuse_fill_dir_t filler, off_t, struct fuse_file_info *)
{
    AZS_DEBUGLOGV("azs_readdir called with path = %s\n", path);
    std::string pathStr(path);
    if (pathStr.size() > 1)
    {
        pathStr.push_back('/');
    }

    std::vector<std::string> local_list_results;

    // Scan for any files that exist in the local cache.
    // It is possible that there are files in the cache that aren't on the service - if a file has been opened but not yet uplaoded, for example.
    std::string mntPathString = prepend_mnt_path_string(pathStr);
    DIR *dir_stream = opendir(mntPathString.c_str());
    if (dir_stream != NULL)
    {
        AZS_DEBUGLOGV("Reading contents of local cache directory %s.\n", mntPathString.c_str());
        struct dirent* dir_ent = readdir(dir_stream);
        while (dir_ent != NULL)
        {
            if (dir_ent->d_name[0] != '.')
            {
                if (dir_ent->d_type == DT_DIR)
                {
                    struct stat stbuf;
                    stbuf.st_mode = S_IFDIR | default_permission;
                    stbuf.st_uid = fuse_get_context()->uid;
                    stbuf.st_gid = fuse_get_context()->gid;
                    stbuf.st_nlink = 2;
                    stbuf.st_size = 4096;
                    filler(buf, dir_ent->d_name, &stbuf, 0);
                    AZS_DEBUGLOGV("Subdirectory %s found in local cache directory %s during readdir operation.\n", dir_ent->d_name, mntPathString.c_str());
                }
                else
                {
                    struct stat buffer;
                    stat((mntPathString + dir_ent->d_name).c_str(), &buffer);

                    struct stat stbuf;
                    stbuf.st_mode = S_IFREG | default_permission; // Regular file (not a directory)
                    stbuf.st_uid = fuse_get_context()->uid;
                    stbuf.st_gid = fuse_get_context()->gid;
                    stbuf.st_nlink = 1;
                    stbuf.st_size = buffer.st_size;
                    filler(buf, dir_ent->d_name, &stbuf, 0); // TODO: Add stat information.  Consider FUSE_FILL_DIR_PLUS.
                    AZS_DEBUGLOGV("File %s found in local cache directory %s during readdir operation.\n", dir_ent->d_name, mntPathString.c_str());
                }

                std::string dir_str(dir_ent->d_name);
                local_list_results.push_back(dir_str);
            }

            dir_ent = readdir(dir_stream);
        }
        closedir(dir_stream);
    }
    else
    {
        AZS_DEBUGLOGV("Directory %s not found in file cache during readdir operation for %s.\n", mntPathString.c_str(), path);
    }

    errno = 0;
    std::vector<list_blobs_hierarchical_item> listResults = list_all_blobs_hierarchical(str_options.containerName, "/", pathStr.substr(1));
    if (errno != 0)
    {
        int storage_errno = errno;
        syslog(LOG_ERR, "Failed to list blobs under directory %s on the service during readdir operation.  errno = %d.\n", mntPathString.c_str(), storage_errno);
        return 0 - map_errno(storage_errno);
    }
    else
    {
        AZS_DEBUGLOGV("Reading blobs of directory %s on the service.  Total blobs found = %s.\n", pathStr.substr(1).c_str(), to_str(listResults.size()).c_str());
    }

    filler(buf, ".", NULL, 0);
    filler(buf, "..", NULL, 0);

    for (size_t i = 0; i < listResults.size(); i++)
    {
        int fillerResult;
        // We need to parse out just the trailing part of the path name.
        int len = listResults[i].name.size();
        if (len > 0)
        {
            std::string prev_token_str;
            if (listResults[i].name.back() == '/')
            {
                prev_token_str = listResults[i].name.substr(pathStr.size() - 1, listResults[i].name.size() - pathStr.size());
            }
            else
            {
                prev_token_str = listResults[i].name.substr(pathStr.size() - 1);
            }

            // Any files that exist both on the service and in the local cache will be in both lists, we need to de-dup them.
            // TODO: order or hash the list to improve perf
            if (std::find(local_list_results.begin(), local_list_results.end(), prev_token_str) == local_list_results.end())
            {
                if (!listResults[i].is_directory && !is_directory_blob(listResults[i].content_length, listResults[i].metadata))
                {
                    if ((prev_token_str.size() > 0) && (strcmp(prev_token_str.c_str(), former_directory_signifier.c_str()) != 0))
                    {
                        struct stat stbuf;
                        stbuf.st_mode = S_IFREG | default_permission; // Regular file (not a directory)
                        stbuf.st_uid = fuse_get_context()->uid;
                        stbuf.st_gid = fuse_get_context()->gid;
                        stbuf.st_nlink = 1;
                        stbuf.st_size = listResults[i].content_length;
                        fillerResult = filler(buf, prev_token_str.c_str(), &stbuf, 0); // TODO: Add stat information.  Consider FUSE_FILL_DIR_PLUS.
                        AZS_DEBUGLOGV("Blob %s found in directory %s on the service during readdir operation.  Adding to readdir list; fillerResult = %d.\n", prev_token_str.c_str(), pathStr.substr(1).c_str(), fillerResult);
                    }
                }
                else
                {
                    if (prev_token_str.size() > 0)
                    {
                        struct stat stbuf;
                        stbuf.st_mode = S_IFDIR | default_permission;
                        stbuf.st_uid = fuse_get_context()->uid;
                        stbuf.st_gid = fuse_get_context()->gid;
                        stbuf.st_nlink = 2;
                        fillerResult = filler(buf, prev_token_str.c_str(), &stbuf, 0);
                        AZS_DEBUGLOGV("Blob directory %s found in directory %s on the service during readdir operation.  Adding to readdir list; fillerResult = %d.\n", prev_token_str.c_str(), pathStr.substr(1).c_str(), fillerResult);
                    }
                }
                // Avoid duplicates
                local_list_results.push_back(prev_token_str);

            }
            else
            {
                AZS_DEBUGLOGV("Skipping adding blob %s to readdir results because it was already added from the local cache.\n", prev_token_str.c_str());
            }
        }
    }
    return 0;
}

int azs_rmdir(const char *path)
{
    AZS_DEBUGLOGV("azs_rmdir called with path = %s\n", path);

    std::string pathString(path);
    const char * mntPath;
    std::string mntPathString = prepend_mnt_path_string(pathString);
    mntPath = mntPathString.c_str();

    AZS_DEBUGLOGV("Attempting to delete local cache directory %s.\n", mntPath);
    remove(mntPath); // This will fail if the cache is not empty, which is fine, as in this case it will also fail later, after the server-side check.

    errno = 0;
    int dirStatus = is_directory_empty(str_options.containerName, pathString.substr(1));
    if (errno != 0)
    {
        int storage_errno = errno;
        syslog(LOG_ERR, "Failure to query the service to determine if directory %s is empty.  errno = %d.\n", path, storage_errno);
        return 0 - map_errno(errno);
    }
    if (dirStatus == D_NOTEXIST)
    {
        syslog(LOG_ERR, "Directory %s does not exist; failing directory delete operation.\n", path);
        return -ENOENT;
    }
    if (dirStatus == D_NOTEMPTY)
    {
        syslog(LOG_ERR, "Directory %s is not empty; failing directory delete operation.\n", path);
        return -ENOTEMPTY;
    }

<<<<<<< HEAD
    pathStr.append(".directory");
    azs_unlink(pathStr.c_str()); // Attempt to remove the directory signifier blob if it exists.
=======
    // TODO: change this to just delete blobs.
    azs_unlink(pathString.c_str());
    pathString.append("/.directory");
    azs_unlink(pathString.c_str());
>>>>>>> 1d31582e

    return 0;
}

int azs_statfs(const char *path, struct statvfs *stbuf)
{
    AZS_DEBUGLOGV("azs_statfs called with path = %s.\n", path);
    std::string pathString(path);

    struct stat statbuf;
    int getattrret = azs_getattr(path, &statbuf);
    if (getattrret != 0)
    {
        return getattrret;
    }

    // return tmp path stats
    errno = 0;
    int res = statvfs(str_options.tmpPath.c_str(), stbuf);
    if (res == -1)
        return -errno;

    return 0;
}<|MERGE_RESOLUTION|>--- conflicted
+++ resolved
@@ -209,15 +209,10 @@
         return -ENOTEMPTY;
     }
 
-<<<<<<< HEAD
-    pathStr.append(".directory");
-    azs_unlink(pathStr.c_str()); // Attempt to remove the directory signifier blob if it exists.
-=======
     // TODO: change this to just delete blobs.
     azs_unlink(pathString.c_str());
     pathString.append("/.directory");
     azs_unlink(pathString.c_str());
->>>>>>> 1d31582e
 
     return 0;
 }
